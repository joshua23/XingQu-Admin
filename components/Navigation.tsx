'use client'

import { useState } from 'react'
import Link from 'next/link'
import { useRouter, usePathname } from 'next/navigation'
import { useAuth } from '@/components/providers/AuthProvider'
import { useSidebar } from '@/components/providers/SidebarProvider'
import { cn } from '@/lib/utils'
import {
  LayoutDashboard,
  BarChart3,
  Users,
  Settings,
  LogOut,
  Menu,
  X,
  ChevronDown,
  Activity,
  Shield,
<<<<<<< HEAD
  Music
=======
  PanelLeftClose,
  PanelLeft
>>>>>>> 18220a6b
} from 'lucide-react'

interface NavigationProps {
  children?: React.ReactNode
}

const Navigation = ({ children }: NavigationProps) => {
  const [isMobileOpen, setIsMobileOpen] = useState(false)
  const [isUserMenuOpen, setIsUserMenuOpen] = useState(false)
  const { isCollapsed, toggleCollapse } = useSidebar()
  const { user, signOut } = useAuth()
  const pathname = usePathname()
  const router = useRouter()

  const navigation = [
    {
      name: '数据总览',
      href: '/dashboard',
      icon: LayoutDashboard,
      current: pathname === '/dashboard'
    },
    {
      name: '数据分析',
      href: '/analytics',
      icon: BarChart3,
      current: pathname === '/analytics'
    },
    {
      name: '用户管理',
      href: '/users',
      icon: Users,
      current: pathname === '/users'
    },
    {
      name: '素材管理',
      href: '/materials',
      icon: Music,
      current: pathname === '/materials'
    },
    {
      name: '内容审核',
      href: '/moderation',
      icon: Shield,
      current: pathname === '/moderation'
    },
    {
      name: '系统设置',
      href: '/settings',
      icon: Settings,
      current: pathname === '/settings'
    }
  ]

  const handleLogout = async () => {
    try {
      await signOut()
      router.push('/login')
    } catch (error) {
      console.error('注销失败:', error)
    }
  }

  return (
    <div className="flex h-screen bg-background">
      {/* Mobile menu backdrop */}
      {isMobileOpen && (
        <div 
          className="fixed inset-0 z-40 bg-black bg-opacity-50 lg:hidden"
          onClick={() => setIsMobileOpen(false)}
        />
      )}

      {/* Sidebar - Always fixed */}
      <aside className={cn(
        "fixed inset-y-0 left-0 z-50 bg-card border-r border-border transform transition-all duration-300 ease-in-out",
        // Mobile behavior
        isMobileOpen ? "translate-x-0" : "-translate-x-full",
        // Desktop behavior  
        "lg:translate-x-0",
        isCollapsed ? "lg:w-16" : "lg:w-64",
        // Mobile width
        "w-80 max-w-[280px]"
      )}>
        <div className="flex flex-col h-screen">
          {/* Logo */}
          <div className={cn(
            "flex items-center h-16 border-b border-border transition-all duration-300",
            isCollapsed ? "justify-center px-4" : "justify-between px-6"
          )}>
            <Link href="/dashboard" className={cn(
              "flex items-center transition-all duration-300",
              isCollapsed ? "" : "space-x-3"
            )}>
              <div className="w-10 h-10 bg-gradient-to-br from-primary to-secondary rounded-xl flex items-center justify-center shadow-lg">
                <Activity size={20} className="text-primary-foreground" />
              </div>
              {!isCollapsed && (
                <div className="transition-all duration-300">
                  <span className="text-xl font-bold text-foreground">星趣管理</span>
                  <div className="text-xs text-muted-foreground">社区管理平台</div>
                </div>
              )}
            </Link>
            <div className="hidden lg:flex items-center space-x-2">
              <button
                onClick={toggleCollapse}
                className="p-1.5 rounded-md hover:bg-muted transition-colors"
                title={isCollapsed ? "展开侧边栏" : "折叠侧边栏"}
              >
                {isCollapsed ? (
                  <PanelLeft size={18} className="text-muted-foreground" />
                ) : (
                  <PanelLeftClose size={18} className="text-muted-foreground" />
                )}
              </button>
            </div>
            <button
              onClick={() => setIsMobileOpen(false)}
              className="lg:hidden p-1 rounded-md hover:bg-muted"
            >
              <X size={20} className="text-muted-foreground" />
            </button>
          </div>

          {/* Navigation */}
          <nav className={cn(
            "flex-1 py-6 space-y-2 transition-all duration-300",
            isCollapsed ? "px-2" : "px-4"
          )}>
            {navigation.map((item) => {
              const Icon = item.icon
              return (
                <div key={item.name} className="relative group">
                  <Link
                    href={item.href}
                    className={cn(
                      "flex items-center rounded-lg text-sm font-medium transition-all duration-200",
                      "relative overflow-hidden",
                      isCollapsed ? "justify-center p-3" : "space-x-3 px-3 py-3",
                      item.current
                        ? "bg-primary/10 text-primary border border-primary/20"
                        : "text-muted-foreground hover:bg-muted hover:text-foreground"
                    )}
                    onClick={() => setIsMobileOpen(false)}
                    title={isCollapsed ? item.name : undefined}
                  >
                    <Icon size={20} className="flex-shrink-0" />
                    {!isCollapsed && (
                      <span className="transition-all duration-300 whitespace-nowrap">
                        {item.name}
                      </span>
                    )}
                  </Link>
                  {/* Tooltip for collapsed state */}
                  {isCollapsed && (
                    <div className="absolute left-full top-1/2 -translate-y-1/2 ml-2 px-2 py-1 bg-popover border border-border rounded-md shadow-md opacity-0 group-hover:opacity-100 transition-opacity duration-200 pointer-events-none whitespace-nowrap z-50">
                      <span className="text-sm text-foreground">{item.name}</span>
                    </div>
                  )}
                </div>
              )
            })}
          </nav>

          {/* User Menu */}
          <div className={cn(
            "py-4 border-t border-border transition-all duration-300",
            isCollapsed ? "px-2" : "px-4"
          )}>
            <div className="relative group">
              <button
                onClick={() => setIsUserMenuOpen(!isUserMenuOpen)}
                className={cn(
                  "flex items-center w-full text-left rounded-lg hover:bg-muted transition-all duration-200",
                  isCollapsed ? "justify-center p-3" : "px-3 py-3"
                )}
                title={isCollapsed ? (user?.email || '用户') : undefined}
              >
                <div className="w-8 h-8 bg-primary/20 rounded-full flex items-center justify-center flex-shrink-0">
                  <span className="text-sm font-medium text-primary">
                    {user?.email?.[0]?.toUpperCase() || 'U'}
                  </span>
                </div>
                {!isCollapsed && (
                  <>
                    <div className="flex-1 min-w-0 ml-3">
                      <p className="text-sm font-medium text-foreground truncate">
                        {user?.email || '用户'}
                      </p>
                      <p className="text-xs text-muted-foreground">管理员</p>
                    </div>
                    <ChevronDown 
                      size={16} 
                      className={cn(
                        "text-muted-foreground transition-transform",
                        isUserMenuOpen && "transform rotate-180"
                      )}
                    />
                  </>
                )}
              </button>

              {/* User Dropdown */}
              {isUserMenuOpen && (
                <div className={cn(
                  "absolute bottom-full mb-2 bg-popover border border-border rounded-lg shadow-lg py-2 z-50",
                  isCollapsed ? "left-full ml-2 w-40" : "left-0 right-0"
                )}>
                  <button
                    onClick={handleLogout}
                    className="flex items-center w-full px-4 py-2 text-sm text-muted-foreground hover:bg-muted hover:text-foreground"
                  >
                    <LogOut size={16} className="mr-3" />
                    退出登录
                  </button>
                </div>
              )}

              {/* Tooltip for collapsed state */}
              {isCollapsed && (
                <div className="absolute left-full top-1/2 -translate-y-1/2 ml-2 px-2 py-1 bg-popover border border-border rounded-md shadow-md opacity-0 group-hover:opacity-100 transition-opacity duration-200 pointer-events-none whitespace-nowrap z-50">
                  <span className="text-sm text-foreground">{user?.email || '用户'}</span>
                </div>
              )}
            </div>
          </div>
        </div>
      </aside>

      {/* Mobile menu button */}
      <button
        onClick={() => setIsMobileOpen(true)}
        className="lg:hidden fixed top-4 left-4 z-30 p-2 bg-card border border-border rounded-lg shadow-sm"
      >
        <Menu size={20} className="text-foreground" />
      </button>

      {/* Main content wrapper */}
      <main className={cn(
        "flex-1 overflow-auto bg-background transition-all duration-300 ease-in-out",
        // Margin for sidebar
        isCollapsed ? "lg:ml-16" : "lg:ml-64",
        // No margin on mobile
        "ml-0"
      )}>
        <div className="p-4 sm:p-6">
          {children}
        </div>
      </main>
    </div>
  )
}

export default Navigation<|MERGE_RESOLUTION|>--- conflicted
+++ resolved
@@ -17,12 +17,9 @@
   ChevronDown,
   Activity,
   Shield,
-<<<<<<< HEAD
-  Music
-=======
+  Music,
   PanelLeftClose,
   PanelLeft
->>>>>>> 18220a6b
 } from 'lucide-react'
 
 interface NavigationProps {
